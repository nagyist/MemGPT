# Start with pgvector base for builder
FROM ankane/pgvector:v0.5.1 AS builder

# Install Python and required packages
RUN apt-get update && apt-get install -y \
    python3 \
    python3-venv \
    python3-full \
    build-essential \
    libpq-dev \
    python3-dev \
    && rm -rf /var/lib/apt/lists/*

ARG LETTA_ENVIRONMENT=DEV
ENV LETTA_ENVIRONMENT=${LETTA_ENVIRONMENT} \
    UV_NO_PROGRESS=1 \
    UV_PYTHON_PREFERENCE=system \
    UV_CACHE_DIR=/tmp/uv_cache

# Set for other builds
ARG LETTA_VERSION
ENV LETTA_VERSION=${LETTA_VERSION}

WORKDIR /app

# Create and activate virtual environment
RUN python3 -m venv /opt/venv
ENV PATH="/opt/venv/bin:$PATH"

# Now install uv and uvx in the virtual environment
COPY --from=ghcr.io/astral-sh/uv:latest /uv /uvx /usr/local/bin/


# Copy dependency files first
COPY pyproject.toml uv.lock ./
# Then copy the rest of the application code
COPY . .

<<<<<<< HEAD
# TODO: strip this out into more selective dependency installation
=======
>>>>>>> 0b01b78a
RUN uv sync --frozen --no-dev --all-extras --python 3.11

# Runtime stage
FROM ankane/pgvector:v0.5.1 AS runtime

# Overridable Node.js version with --build-arg NODE_VERSION
ARG NODE_VERSION=22

RUN apt-get update && \
    # Install curl, Python, and PostgreSQL client libraries
    apt-get install -y curl python3 python3-venv libpq-dev && \
    # Install Node.js
    curl -fsSL https://deb.nodesource.com/setup_${NODE_VERSION}.x | bash - && \
    apt-get install -y nodejs && \
    # Install OpenTelemetry Collector
    curl -L https://github.com/open-telemetry/opentelemetry-collector-releases/releases/download/v0.96.0/otelcol-contrib_0.96.0_linux_amd64.tar.gz -o /tmp/otel-collector.tar.gz && \
    tar xzf /tmp/otel-collector.tar.gz -C /usr/local/bin && \
    rm /tmp/otel-collector.tar.gz && \
    mkdir -p /etc/otel && \
    apt-get clean && \
    rm -rf /var/lib/apt/lists/*

# Add OpenTelemetry Collector configs
COPY otel/otel-collector-config-file.yaml /etc/otel/config-file.yaml
COPY otel/otel-collector-config-clickhouse.yaml /etc/otel/config-clickhouse.yaml
COPY otel/otel-collector-config-signoz.yaml /etc/otel/config-signoz.yaml

ARG LETTA_ENVIRONMENT=DEV
ENV LETTA_ENVIRONMENT=${LETTA_ENVIRONMENT} \
    VIRTUAL_ENV="/app/.venv" \
    PATH="/app/.venv/bin:$PATH" \
    POSTGRES_USER=letta \
    POSTGRES_PASSWORD=letta \
    POSTGRES_DB=letta \
    COMPOSIO_DISABLE_VERSION_CHECK=true

ARG LETTA_VERSION
ENV LETTA_VERSION=${LETTA_VERSION}

WORKDIR /app

# Copy virtual environment and app from builder
COPY --from=builder /app .

# Copy initialization SQL if it exists
COPY init.sql /docker-entrypoint-initdb.d/

EXPOSE 8283 5432 4317 4318

ENTRYPOINT ["/usr/local/bin/docker-entrypoint.sh"]
CMD ["./letta/server/startup.sh"]<|MERGE_RESOLUTION|>--- conflicted
+++ resolved
@@ -36,10 +36,6 @@
 # Then copy the rest of the application code
 COPY . .
 
-<<<<<<< HEAD
-# TODO: strip this out into more selective dependency installation
-=======
->>>>>>> 0b01b78a
 RUN uv sync --frozen --no-dev --all-extras --python 3.11
 
 # Runtime stage
