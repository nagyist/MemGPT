import builtins
import os
import uuid
from enum import Enum
from typing import Annotated, Optional

import questionary
import typer
from prettytable.colortable import ColorTable, Themes
from tqdm import tqdm

from memgpt import utils
from memgpt.config import MemGPTConfig
from memgpt.constants import LLM_MAX_TOKENS, MEMGPT_DIR
from memgpt.credentials import SUPPORTED_AUTH_TYPES, MemGPTCredentials
from memgpt.data_types import EmbeddingConfig, LLMConfig, Source, User
from memgpt.llm_api.anthropic import (
    anthropic_get_model_list,
    antropic_get_model_context_window,
)
from memgpt.llm_api.azure_openai import azure_openai_get_model_list
from memgpt.llm_api.cohere import (
    COHERE_VALID_MODEL_LIST,
    cohere_get_model_context_window,
    cohere_get_model_list,
)
from memgpt.llm_api.google_ai import (
    google_ai_get_model_context_window,
    google_ai_get_model_list,
)
from memgpt.llm_api.llm_api_tools import LLM_API_PROVIDER_OPTIONS
from memgpt.llm_api.openai import openai_get_model_list
from memgpt.local_llm.constants import (
    DEFAULT_ENDPOINTS,
    DEFAULT_OLLAMA_MODEL,
    DEFAULT_WRAPPER_NAME,
)
from memgpt.local_llm.utils import get_available_wrappers
from memgpt.metadata import MetadataStore
<<<<<<< HEAD
from memgpt.presets.presets import create_preset_from_file
=======
from memgpt.models.pydantic_models import PersonaModel
>>>>>>> 634c642a
from memgpt.server.utils import shorten_key_middle

app = typer.Typer()


def get_azure_credentials():
    creds = dict(
        azure_key=os.getenv("AZURE_OPENAI_KEY"),
        azure_endpoint=os.getenv("AZURE_OPENAI_ENDPOINT"),
        azure_version=os.getenv("AZURE_OPENAI_VERSION"),
        azure_deployment=os.getenv("AZURE_OPENAI_DEPLOYMENT"),
        azure_embedding_deployment=os.getenv("AZURE_OPENAI_EMBEDDING_DEPLOYMENT"),
    )
    # embedding endpoint and version default to non-embedding
    creds["azure_embedding_endpoint"] = os.getenv("AZURE_OPENAI_EMBEDDING_ENDPOINT", creds["azure_endpoint"])
    creds["azure_embedding_version"] = os.getenv("AZURE_OPENAI_EMBEDDING_VERSION", creds["azure_version"])
    return creds


def get_openai_credentials() -> Optional[str]:
    openai_key = os.getenv("OPENAI_API_KEY", None)
    return openai_key


def get_google_ai_credentials() -> Optional[str]:
    google_ai_key = os.getenv("GOOGLE_AI_API_KEY", None)
    return google_ai_key


def configure_llm_endpoint(config: MemGPTConfig, credentials: MemGPTCredentials):
    # configure model endpoint
    model_endpoint_type, model_endpoint = None, None

    # get default
    default_model_endpoint_type = config.default_llm_config.model_endpoint_type if config.default_embedding_config else None
    if (
        config.default_llm_config
        and config.default_llm_config.model_endpoint_type is not None
        and config.default_llm_config.model_endpoint_type not in [provider for provider in LLM_API_PROVIDER_OPTIONS if provider != "local"]
    ):  # local model
        default_model_endpoint_type = "local"

    provider = questionary.select(
        "Select LLM inference provider:",
        choices=LLM_API_PROVIDER_OPTIONS,
        default=default_model_endpoint_type,
    ).ask()
    if provider is None:
        raise KeyboardInterrupt

    # set: model_endpoint_type, model_endpoint
    if provider == "openai":
        # check for key
        if credentials.openai_key is None:
            # allow key to get pulled from env vars
            openai_api_key = os.getenv("OPENAI_API_KEY", None)
            # if we still can't find it, ask for it as input
            if openai_api_key is None:
                while openai_api_key is None or len(openai_api_key) == 0:
                    # Ask for API key as input
                    openai_api_key = questionary.password(
                        "Enter your OpenAI API key (starts with 'sk-', see https://platform.openai.com/api-keys):"
                    ).ask()
                    if openai_api_key is None:
                        raise KeyboardInterrupt
            credentials.openai_key = openai_api_key
            credentials.save()
        else:
            # Give the user an opportunity to overwrite the key
            openai_api_key = None
            default_input = (
                shorten_key_middle(credentials.openai_key) if credentials.openai_key.startswith("sk-") else credentials.openai_key
            )
            openai_api_key = questionary.password(
                "Enter your OpenAI API key (starts with 'sk-', see https://platform.openai.com/api-keys):",
                default=default_input,
            ).ask()
            if openai_api_key is None:
                raise KeyboardInterrupt
            # If the user modified it, use the new one
            if openai_api_key != default_input:
                credentials.openai_key = openai_api_key
                credentials.save()

        model_endpoint_type = "openai"
        model_endpoint = "https://api.openai.com/v1"
        model_endpoint = questionary.text("Override default endpoint:", default=model_endpoint).ask()
        if model_endpoint is None:
            raise KeyboardInterrupt
        provider = "openai"

    elif provider == "azure":
        # check for necessary vars
        azure_creds = get_azure_credentials()
        if not all([azure_creds["azure_key"], azure_creds["azure_endpoint"], azure_creds["azure_version"]]):
            raise ValueError(
                "Missing environment variables for Azure (see https://memgpt.readme.io/docs/endpoints#azure-openai). Please set then run `memgpt configure` again."
            )
        else:
            credentials.azure_key = azure_creds["azure_key"]
            credentials.azure_version = azure_creds["azure_version"]
            credentials.azure_endpoint = azure_creds["azure_endpoint"]
            if "azure_deployment" in azure_creds:
                credentials.azure_deployment = azure_creds["azure_deployment"]
            credentials.azure_embedding_version = azure_creds["azure_embedding_version"]
            credentials.azure_embedding_endpoint = azure_creds["azure_embedding_endpoint"]
            if "azure_embedding_deployment" in azure_creds:
                credentials.azure_embedding_deployment = azure_creds["azure_embedding_deployment"]
            credentials.save()

        model_endpoint_type = "azure"
        model_endpoint = azure_creds["azure_endpoint"]

    elif provider == "google_ai":

        # check for key
        if credentials.google_ai_key is None:
            # allow key to get pulled from env vars
            google_ai_key = get_google_ai_credentials()
            # if we still can't find it, ask for it as input
            if google_ai_key is None:
                while google_ai_key is None or len(google_ai_key) == 0:
                    # Ask for API key as input
                    google_ai_key = questionary.password(
                        "Enter your Google AI (Gemini) API key (see https://aistudio.google.com/app/apikey):"
                    ).ask()
                    if google_ai_key is None:
                        raise KeyboardInterrupt
            credentials.google_ai_key = google_ai_key
        else:
            # Give the user an opportunity to overwrite the key
            google_ai_key = None
            default_input = shorten_key_middle(credentials.google_ai_key)

            google_ai_key = questionary.password(
                "Enter your Google AI (Gemini) API key (see https://aistudio.google.com/app/apikey):",
                default=default_input,
            ).ask()
            if google_ai_key is None:
                raise KeyboardInterrupt
            # If the user modified it, use the new one
            if google_ai_key != default_input:
                credentials.google_ai_key = google_ai_key

        default_input = os.getenv("GOOGLE_AI_SERVICE_ENDPOINT", None)
        if default_input is None:
            default_input = "generativelanguage"
        google_ai_service_endpoint = questionary.text(
            "Enter your Google AI (Gemini) service endpoint (see https://ai.google.dev/api/rest):",
            default=default_input,
        ).ask()
        credentials.google_ai_service_endpoint = google_ai_service_endpoint

        # write out the credentials
        credentials.save()

        model_endpoint_type = "google_ai"

    elif provider == "anthropic":
        # check for key
        if credentials.anthropic_key is None:
            # allow key to get pulled from env vars
            anthropic_api_key = os.getenv("ANTHROPIC_API_KEY", None)
            # if we still can't find it, ask for it as input
            if anthropic_api_key is None:
                while anthropic_api_key is None or len(anthropic_api_key) == 0:
                    # Ask for API key as input
                    anthropic_api_key = questionary.password(
                        "Enter your Anthropic API key (starts with 'sk-', see https://console.anthropic.com/settings/keys):"
                    ).ask()
                    if anthropic_api_key is None:
                        raise KeyboardInterrupt
            credentials.anthropic_key = anthropic_api_key
            credentials.save()
        else:
            # Give the user an opportunity to overwrite the key
            anthropic_api_key = None
            default_input = (
                shorten_key_middle(credentials.anthropic_key) if credentials.anthropic_key.startswith("sk-") else credentials.anthropic_key
            )
            anthropic_api_key = questionary.password(
                "Enter your Anthropic API key (starts with 'sk-', see https://console.anthropic.com/settings/keys):",
                default=default_input,
            ).ask()
            if anthropic_api_key is None:
                raise KeyboardInterrupt
            # If the user modified it, use the new one
            if anthropic_api_key != default_input:
                credentials.anthropic_key = anthropic_api_key
                credentials.save()

        model_endpoint_type = "anthropic"
        model_endpoint = "https://api.anthropic.com/v1"
        model_endpoint = questionary.text("Override default endpoint:", default=model_endpoint).ask()
        if model_endpoint is None:
            raise KeyboardInterrupt
        provider = "anthropic"

    elif provider == "cohere":
        # check for key
        if credentials.cohere_key is None:
            # allow key to get pulled from env vars
            cohere_api_key = os.getenv("COHERE_API_KEY", None)
            # if we still can't find it, ask for it as input
            if cohere_api_key is None:
                while cohere_api_key is None or len(cohere_api_key) == 0:
                    # Ask for API key as input
                    cohere_api_key = questionary.password("Enter your Cohere API key (see https://dashboard.cohere.com/api-keys):").ask()
                    if cohere_api_key is None:
                        raise KeyboardInterrupt
            credentials.cohere_key = cohere_api_key
            credentials.save()
        else:
            # Give the user an opportunity to overwrite the key
            cohere_api_key = None
            default_input = (
                shorten_key_middle(credentials.cohere_key) if credentials.cohere_key.startswith("sk-") else credentials.cohere_key
            )
            cohere_api_key = questionary.password(
                "Enter your Cohere API key (see https://dashboard.cohere.com/api-keys):",
                default=default_input,
            ).ask()
            if cohere_api_key is None:
                raise KeyboardInterrupt
            # If the user modified it, use the new one
            if cohere_api_key != default_input:
                credentials.cohere_key = cohere_api_key
                credentials.save()

        model_endpoint_type = "cohere"
        model_endpoint = "https://api.cohere.ai/v1"
        model_endpoint = questionary.text("Override default endpoint:", default=model_endpoint).ask()
        if model_endpoint is None:
            raise KeyboardInterrupt
        provider = "cohere"

    else:  # local models
        # backend_options_old = ["webui", "webui-legacy", "llamacpp", "koboldcpp", "ollama", "lmstudio", "lmstudio-legacy", "vllm", "openai"]
        backend_options = builtins.list(DEFAULT_ENDPOINTS.keys())
        # assert backend_options_old == backend_options, (backend_options_old, backend_options)
        default_model_endpoint_type = None
        if config.default_llm_config and config.default_llm_config.model_endpoint_type in backend_options:
            # set from previous config
            default_model_endpoint_type = config.default_llm_config.model_endpoint_type
        model_endpoint_type = questionary.select(
            "Select LLM backend (select 'openai' if you have an OpenAI compatible proxy):",
            backend_options,
            default=default_model_endpoint_type,
        ).ask()
        if model_endpoint_type is None:
            raise KeyboardInterrupt

        # set default endpoint
        # if OPENAI_API_BASE is set, assume that this is the IP+port the user wanted to use
        default_model_endpoint = os.getenv("OPENAI_API_BASE")
        # if OPENAI_API_BASE is not set, try to pull a default IP+port format from a hardcoded set
        if default_model_endpoint is None:
            if model_endpoint_type in DEFAULT_ENDPOINTS:
                default_model_endpoint = DEFAULT_ENDPOINTS[model_endpoint_type]
                model_endpoint = questionary.text("Enter default endpoint:", default=default_model_endpoint).ask()
                if model_endpoint is None:
                    raise KeyboardInterrupt
                while not utils.is_valid_url(model_endpoint):
                    typer.secho(f"Endpoint must be a valid address", fg=typer.colors.YELLOW)
                    model_endpoint = questionary.text("Enter default endpoint:", default=default_model_endpoint).ask()
                    if model_endpoint is None:
                        raise KeyboardInterrupt
            elif config.default_llm_config and config.default_llm_config.model_endpoint:
                model_endpoint = questionary.text("Enter default endpoint:", default=config.default_llm_config.model_endpoint).ask()
                if model_endpoint is None:
                    raise KeyboardInterrupt
                while not utils.is_valid_url(model_endpoint):
                    typer.secho(f"Endpoint must be a valid address", fg=typer.colors.YELLOW)
                    model_endpoint = questionary.text("Enter default endpoint:", default=config.default_llm_config.model_endpoint).ask()
                    if model_endpoint is None:
                        raise KeyboardInterrupt
            else:
                # default_model_endpoint = None
                model_endpoint = None
                model_endpoint = questionary.text("Enter default endpoint:").ask()
                if model_endpoint is None:
                    raise KeyboardInterrupt
                while not utils.is_valid_url(model_endpoint):
                    typer.secho(f"Endpoint must be a valid address", fg=typer.colors.YELLOW)
                    model_endpoint = questionary.text("Enter default endpoint:").ask()
                    if model_endpoint is None:
                        raise KeyboardInterrupt
        else:
            model_endpoint = default_model_endpoint
        assert model_endpoint, f"Environment variable OPENAI_API_BASE must be set."

    return model_endpoint_type, model_endpoint


def get_model_options(
    credentials: MemGPTCredentials,
    model_endpoint_type: str,
    model_endpoint: str,
    filter_list: bool = True,
    filter_prefix: str = "gpt-",
) -> list:
    try:
        if model_endpoint_type == "openai":
            if credentials.openai_key is None:
                raise ValueError("Missing OpenAI API key")
            fetched_model_options_response = openai_get_model_list(url=model_endpoint, api_key=credentials.openai_key)

            # Filter the list for "gpt" models only
            if filter_list:
                model_options = [obj["id"] for obj in fetched_model_options_response["data"] if obj["id"].startswith(filter_prefix)]
            else:
                model_options = [obj["id"] for obj in fetched_model_options_response["data"]]

        elif model_endpoint_type == "azure":
            if credentials.azure_key is None:
                raise ValueError("Missing Azure key")
            if credentials.azure_version is None:
                raise ValueError("Missing Azure version")
            fetched_model_options_response = azure_openai_get_model_list(
                url=model_endpoint, api_key=credentials.azure_key, api_version=credentials.azure_version
            )

            # Filter the list for "gpt" models only
            if filter_list:
                model_options = [obj["id"] for obj in fetched_model_options_response["data"] if obj["id"].startswith(filter_prefix)]
            else:
                model_options = [obj["id"] for obj in fetched_model_options_response["data"]]

        elif model_endpoint_type == "google_ai":
            if credentials.google_ai_key is None:
                raise ValueError("Missing Google AI API key")
            if credentials.google_ai_service_endpoint is None:
                raise ValueError("Missing Google AI service endpoint")
            model_options = google_ai_get_model_list(
                service_endpoint=credentials.google_ai_service_endpoint, api_key=credentials.google_ai_key
            )
            model_options = [str(m["name"]) for m in model_options]
            model_options = [mo[len("models/") :] if mo.startswith("models/") else mo for mo in model_options]

            # TODO remove manual filtering for gemini-pro
            model_options = [mo for mo in model_options if str(mo).startswith("gemini") and "-pro" in str(mo)]
            # model_options = ["gemini-pro"]

        elif model_endpoint_type == "anthropic":
            if credentials.anthropic_key is None:
                raise ValueError("Missing Anthropic API key")
            fetched_model_options = anthropic_get_model_list(url=model_endpoint, api_key=credentials.anthropic_key)
            model_options = [obj["name"] for obj in fetched_model_options]

        elif model_endpoint_type == "cohere":
            if credentials.cohere_key is None:
                raise ValueError("Missing Cohere API key")
            fetched_model_options = cohere_get_model_list(url=model_endpoint, api_key=credentials.cohere_key)
            model_options = [obj for obj in fetched_model_options]

        else:
            # Attempt to do OpenAI endpoint style model fetching
            # TODO support local auth with api-key header
            if credentials.openllm_auth_type == "bearer_token":
                api_key = credentials.openllm_key
            else:
                api_key = None
            fetched_model_options_response = openai_get_model_list(url=model_endpoint, api_key=api_key, fix_url=True)
            model_options = [obj["id"] for obj in fetched_model_options_response["data"]]
            # NOTE no filtering of local model options

        # list
        return model_options

    except:
        raise Exception(f"Failed to get model list from {model_endpoint}")


def configure_model(config: MemGPTConfig, credentials: MemGPTCredentials, model_endpoint_type: str, model_endpoint: str):
    # set: model, model_wrapper
    model, model_wrapper = None, None
    if model_endpoint_type == "openai" or model_endpoint_type == "azure":
        # Get the model list from the openai / azure endpoint
        hardcoded_model_options = ["gpt-4", "gpt-4-32k", "gpt-4-1106-preview", "gpt-3.5-turbo", "gpt-3.5-turbo-16k"]
        fetched_model_options = []
        try:
            fetched_model_options = get_model_options(
                credentials=credentials, model_endpoint_type=model_endpoint_type, model_endpoint=model_endpoint
            )
        except Exception as e:
            # NOTE: if this fails, it means the user's key is probably bad
            typer.secho(
                f"Failed to get model list from {model_endpoint} - make sure your API key and endpoints are correct!", fg=typer.colors.RED
            )
            raise e

        # First ask if the user wants to see the full model list (some may be incompatible)
        see_all_option_str = "[see all options]"
        other_option_str = "[enter model name manually]"

        # Check if the model we have set already is even in the list (informs our default)
        valid_model = config.default_llm_config and config.default_llm_config.model in hardcoded_model_options
        model = questionary.select(
            "Select default model (recommended: gpt-4):",
            choices=hardcoded_model_options + [see_all_option_str, other_option_str],
            default=config.default_llm_config.model if valid_model else hardcoded_model_options[0],
        ).ask()
        if model is None:
            raise KeyboardInterrupt

        # If the user asked for the full list, show it
        if model == see_all_option_str:
            typer.secho(f"Warning: not all models shown are guaranteed to work with MemGPT", fg=typer.colors.RED)
            model = questionary.select(
                "Select default model (recommended: gpt-4):",
                choices=fetched_model_options + [other_option_str],
                default=config.default_llm_config.model if (valid_model and config.default_llm_config) else fetched_model_options[0],
            ).ask()
            if model is None:
                raise KeyboardInterrupt

        # Finally if the user asked to manually input, allow it
        if model == other_option_str:
            model = ""
            while len(model) == 0:
                model = questionary.text(
                    "Enter custom model name:",
                ).ask()
                if model is None:
                    raise KeyboardInterrupt

    elif model_endpoint_type == "google_ai":
        try:
            fetched_model_options = get_model_options(
                credentials=credentials, model_endpoint_type=model_endpoint_type, model_endpoint=model_endpoint
            )
        except Exception as e:
            # NOTE: if this fails, it means the user's key is probably bad
            typer.secho(
                f"Failed to get model list from {model_endpoint} - make sure your API key and endpoints are correct!", fg=typer.colors.RED
            )
            raise e

        model = questionary.select(
            "Select default model:",
            choices=fetched_model_options,
            default=fetched_model_options[0],
        ).ask()
        if model is None:
            raise KeyboardInterrupt

    elif model_endpoint_type == "anthropic":
        try:
            fetched_model_options = get_model_options(
                credentials=credentials, model_endpoint_type=model_endpoint_type, model_endpoint=model_endpoint
            )
        except Exception as e:
            # NOTE: if this fails, it means the user's key is probably bad
            typer.secho(
                f"Failed to get model list from {model_endpoint} - make sure your API key and endpoints are correct!", fg=typer.colors.RED
            )
            raise e

        model = questionary.select(
            "Select default model:",
            choices=fetched_model_options,
            default=fetched_model_options[0],
        ).ask()
        if model is None:
            raise KeyboardInterrupt

    elif model_endpoint_type == "cohere":

        fetched_model_options = []
        try:
            fetched_model_options = get_model_options(
                credentials=credentials, model_endpoint_type=model_endpoint_type, model_endpoint=model_endpoint
            )
        except Exception as e:
            # NOTE: if this fails, it means the user's key is probably bad
            typer.secho(
                f"Failed to get model list from {model_endpoint} - make sure your API key and endpoints are correct!", fg=typer.colors.RED
            )
            raise e

        fetched_model_options = [m["name"] for m in fetched_model_options]
        hardcoded_model_options = [m for m in fetched_model_options if m in COHERE_VALID_MODEL_LIST]

        # First ask if the user wants to see the full model list (some may be incompatible)
        see_all_option_str = "[see all options]"
        other_option_str = "[enter model name manually]"

        # Check if the model we have set already is even in the list (informs our default)
        valid_model = config.default_llm_config.model in hardcoded_model_options
        model = questionary.select(
            "Select default model (recommended: command-r-plus):",
            choices=hardcoded_model_options + [see_all_option_str, other_option_str],
            default=config.default_llm_config.model if valid_model else hardcoded_model_options[0],
        ).ask()
        if model is None:
            raise KeyboardInterrupt

        # If the user asked for the full list, show it
        if model == see_all_option_str:
            typer.secho(f"Warning: not all models shown are guaranteed to work with MemGPT", fg=typer.colors.RED)
            model = questionary.select(
                "Select default model (recommended: command-r-plus):",
                choices=fetched_model_options + [other_option_str],
                default=config.default_llm_config.model if valid_model else fetched_model_options[0],
            ).ask()
            if model is None:
                raise KeyboardInterrupt

        # Finally if the user asked to manually input, allow it
        if model == other_option_str:
            model = ""
            while len(model) == 0:
                model = questionary.text(
                    "Enter custom model name:",
                ).ask()
                if model is None:
                    raise KeyboardInterrupt

    else:  # local models

        # ask about local auth
        if model_endpoint_type in ["groq"]:  # TODO all llm engines under 'local' that will require api keys
            use_local_auth = True
            local_auth_type = "bearer_token"
            local_auth_key = questionary.password(
                "Enter your Groq API key:",
            ).ask()
            if local_auth_key is None:
                raise KeyboardInterrupt
            credentials.openllm_auth_type = local_auth_type
            credentials.openllm_key = local_auth_key
            credentials.save()
        else:
            use_local_auth = questionary.confirm(
                "Is your LLM endpoint authenticated? (default no)",
                default=False,
            ).ask()
            if use_local_auth is None:
                raise KeyboardInterrupt
            if use_local_auth:
                local_auth_type = questionary.select(
                    "What HTTP authentication method does your endpoint require?",
                    choices=SUPPORTED_AUTH_TYPES,
                    default=SUPPORTED_AUTH_TYPES[0],
                ).ask()
                if local_auth_type is None:
                    raise KeyboardInterrupt
                local_auth_key = questionary.password(
                    "Enter your authentication key:",
                ).ask()
                if local_auth_key is None:
                    raise KeyboardInterrupt
                # credentials = MemGPTCredentials.load()
                credentials.openllm_auth_type = local_auth_type
                credentials.openllm_key = local_auth_key
                credentials.save()

        # ollama also needs model type
        if model_endpoint_type == "ollama":
            default_model = (
                config.default_llm_config.model
                if config.default_llm_config and config.default_llm_config.model_endpoint_type == "ollama"
                else DEFAULT_OLLAMA_MODEL
            )
            model = questionary.text(
                "Enter default model name (required for Ollama, see: https://memgpt.readme.io/docs/ollama):",
                default=default_model,
            ).ask()
            if model is None:
                raise KeyboardInterrupt
            model = None if len(model) == 0 else model

        default_model = (
            config.default_llm_config.model if config.default_llm_config and config.default_llm_config.model_endpoint_type == "vllm" else ""
        )

        # vllm needs huggingface model tag
        if model_endpoint_type in ["vllm", "groq"]:
            try:
                # Don't filter model list for vLLM since model list is likely much smaller than OpenAI/Azure endpoint
                # + probably has custom model names
                # TODO support local auth
                model_options = get_model_options(
                    credentials=credentials, model_endpoint_type=model_endpoint_type, model_endpoint=model_endpoint
                )
            except:
                print(f"Failed to get model list from {model_endpoint}, using defaults")
                model_options = None

            # If we got model options from vLLM endpoint, allow selection + custom input
            if model_options is not None:
                other_option_str = "other (enter name)"
                valid_model = config.default_llm_config.model in model_options
                model_options.append(other_option_str)
                model = questionary.select(
                    "Select default model:",
                    choices=model_options,
                    default=config.default_llm_config.model if valid_model else model_options[0],
                ).ask()
                if model is None:
                    raise KeyboardInterrupt

                # If we got custom input, ask for raw input
                if model == other_option_str:
                    model = questionary.text(
                        "Enter HuggingFace model tag (e.g. ehartford/dolphin-2.2.1-mistral-7b):",
                        default=default_model,
                    ).ask()
                    if model is None:
                        raise KeyboardInterrupt
                    # TODO allow empty string for input?
                    model = None if len(model) == 0 else model

            else:
                model = questionary.text(
                    "Enter HuggingFace model tag (e.g. ehartford/dolphin-2.2.1-mistral-7b):",
                    default=default_model,
                ).ask()
                if model is None:
                    raise KeyboardInterrupt
                model = None if len(model) == 0 else model

        # model wrapper
        available_model_wrappers = builtins.list(get_available_wrappers().keys())
        model_wrapper = questionary.select(
            f"Select default model wrapper (recommended: {DEFAULT_WRAPPER_NAME}):",
            choices=available_model_wrappers,
            default=DEFAULT_WRAPPER_NAME,
        ).ask()
        if model_wrapper is None:
            raise KeyboardInterrupt

    # set: context_window
    if str(model) not in LLM_MAX_TOKENS:

        context_length_options = [
            str(2**12),  # 4096
            str(2**13),  # 8192
            str(2**14),  # 16384
            str(2**15),  # 32768
            str(2**18),  # 262144
            "custom",  # enter yourself
        ]

        if model_endpoint_type == "google_ai":
            try:
                fetched_context_window = str(
                    google_ai_get_model_context_window(
                        service_endpoint=credentials.google_ai_service_endpoint, api_key=credentials.google_ai_key, model=model
                    )
                )
                print(f"Got context window {fetched_context_window} for model {model} (from Google API)")
                context_length_options = [
                    fetched_context_window,
                    "custom",
                ]
            except Exception as e:
                print(f"Failed to get model details for model '{model}' on Google AI API ({str(e)})")

            context_window_input = questionary.select(
                "Select your model's context window (see https://cloud.google.com/vertex-ai/generative-ai/docs/learn/model-versioning#gemini-model-versions):",
                choices=context_length_options,
                default=context_length_options[0],
            ).ask()
            if context_window_input is None:
                raise KeyboardInterrupt

        elif model_endpoint_type == "anthropic":
            try:
                fetched_context_window = str(
                    antropic_get_model_context_window(url=model_endpoint, api_key=credentials.anthropic_key, model=model)
                )
                print(f"Got context window {fetched_context_window} for model {model}")
                context_length_options = [
                    fetched_context_window,
                    "custom",
                ]
            except Exception as e:
                print(f"Failed to get model details for model '{model}' ({str(e)})")

            context_window_input = questionary.select(
                "Select your model's context window (see https://docs.anthropic.com/claude/docs/models-overview):",
                choices=context_length_options,
                default=context_length_options[0],
            ).ask()
            if context_window_input is None:
                raise KeyboardInterrupt

        elif model_endpoint_type == "cohere":
            try:
                fetched_context_window = str(
                    cohere_get_model_context_window(url=model_endpoint, api_key=credentials.cohere_key, model=model)
                )
                print(f"Got context window {fetched_context_window} for model {model}")
                context_length_options = [
                    fetched_context_window,
                    "custom",
                ]
            except Exception as e:
                print(f"Failed to get model details for model '{model}' ({str(e)})")

            context_window_input = questionary.select(
                "Select your model's context window (see https://docs.cohere.com/docs/command-r):",
                choices=context_length_options,
                default=context_length_options[0],
            ).ask()
            if context_window_input is None:
                raise KeyboardInterrupt

        else:

            # Ask the user to specify the context length
            context_window_input = questionary.select(
                "Select your model's context window (for Mistral 7B models, this is probably 8k / 8192):",
                choices=context_length_options,
                default=str(LLM_MAX_TOKENS["DEFAULT"]),
            ).ask()
            if context_window_input is None:
                raise KeyboardInterrupt

        # If custom, ask for input
        if context_window_input == "custom":
            while True:
                context_window_input = questionary.text("Enter context window (e.g. 8192)").ask()
                if context_window_input is None:
                    raise KeyboardInterrupt
                try:
                    context_window = int(context_window_input)
                    break
                except ValueError:
                    print(f"Context window must be a valid integer")
        else:
            context_window = int(context_window_input)
    else:
        # Pull the context length from the models
        context_window = int(LLM_MAX_TOKENS[str(model)])
    return model, model_wrapper, context_window


def configure_embedding_endpoint(config: MemGPTConfig, credentials: MemGPTCredentials):
    # configure embedding endpoint

    default_embedding_endpoint_type = config.default_embedding_config.embedding_endpoint_type if config.default_embedding_config else None

    embedding_endpoint_type, embedding_endpoint, embedding_dim, embedding_model = None, None, None, None
    embedding_provider = questionary.select(
        "Select embedding provider:", choices=["openai", "azure", "hugging-face", "local"], default=default_embedding_endpoint_type
    ).ask()
    if embedding_provider is None:
        raise KeyboardInterrupt

    if embedding_provider == "openai":
        # check for key
        if credentials.openai_key is None:
            # allow key to get pulled from env vars
            openai_api_key = os.getenv("OPENAI_API_KEY", None)
            if openai_api_key is None:
                # if we still can't find it, ask for it as input
                while openai_api_key is None or len(openai_api_key) == 0:
                    # Ask for API key as input
                    openai_api_key = questionary.password(
                        "Enter your OpenAI API key (starts with 'sk-', see https://platform.openai.com/api-keys):"
                    ).ask()
                    if openai_api_key is None:
                        raise KeyboardInterrupt
                credentials.openai_key = openai_api_key
                credentials.save()

        embedding_endpoint_type = "openai"
        embedding_endpoint = "https://api.openai.com/v1"
        embedding_dim = 1536
        embedding_model = "text-embedding-ada-002"

    elif embedding_provider == "azure":
        # check for necessary vars
        azure_creds = get_azure_credentials()
        if not all([azure_creds["azure_key"], azure_creds["azure_embedding_endpoint"], azure_creds["azure_embedding_version"]]):
            raise ValueError(
                "Missing environment variables for Azure (see https://memgpt.readme.io/docs/endpoints#azure-openai). Please set then run `memgpt configure` again."
            )
        credentials.azure_key = azure_creds["azure_key"]
        credentials.azure_version = azure_creds["azure_version"]
        credentials.azure_embedding_endpoint = azure_creds["azure_embedding_endpoint"]
        credentials.save()

        embedding_endpoint_type = "azure"
        embedding_endpoint = azure_creds["azure_embedding_endpoint"]
        embedding_dim = 1536
        embedding_model = "text-embedding-ada-002"

    elif embedding_provider == "hugging-face":
        # configure hugging face embedding endpoint (https://github.com/huggingface/text-embeddings-inference)
        # supports custom model/endpoints
        embedding_endpoint_type = "hugging-face"
        embedding_endpoint = None

        # get endpoint
        embedding_endpoint = questionary.text("Enter default endpoint:").ask()
        if embedding_endpoint is None:
            raise KeyboardInterrupt
        while not utils.is_valid_url(embedding_endpoint):
            typer.secho(f"Endpoint must be a valid address", fg=typer.colors.YELLOW)
            embedding_endpoint = questionary.text("Enter default endpoint:").ask()
            if embedding_endpoint is None:
                raise KeyboardInterrupt

        # get model type
        default_embedding_model = (
            config.default_embedding_config.embedding_model if config.default_embedding_config else "BAAI/bge-large-en-v1.5"
        )
        embedding_model = questionary.text(
            "Enter HuggingFace model tag (e.g. BAAI/bge-large-en-v1.5):",
            default=default_embedding_model,
        ).ask()
        if embedding_model is None:
            raise KeyboardInterrupt

        # get model dimentions
        default_embedding_dim = config.default_embedding_config.embedding_dim if config.default_embedding_config else "1024"
        embedding_dim = questionary.text("Enter embedding model dimentions (e.g. 1024):", default=str(default_embedding_dim)).ask()
        if embedding_dim is None:
            raise KeyboardInterrupt
        try:
            embedding_dim = int(embedding_dim)
        except Exception:
            raise ValueError(f"Failed to cast {embedding_dim} to integer.")
    elif embedding_provider == "ollama":
        # configure ollama embedding endpoint
        embedding_endpoint_type = "ollama"
        embedding_endpoint = "http://localhost:11434/api/embeddings"
        # Source: https://github.com/ollama/ollama/blob/main/docs/api.md#generate-embeddings:~:text=http%3A//localhost%3A11434/api/embeddings

        # get endpoint (is this necessary?)
        embedding_endpoint = questionary.text("Enter Ollama API endpoint:").ask()
        if embedding_endpoint is None:
            raise KeyboardInterrupt
        while not utils.is_valid_url(embedding_endpoint):
            typer.secho(f"Endpoint must be a valid address", fg=typer.colors.YELLOW)
            embedding_endpoint = questionary.text("Enter Ollama API endpoint:").ask()
            if embedding_endpoint is None:
                raise KeyboardInterrupt

        # get model type
        default_embedding_model = (
            config.default_embedding_config.embedding_model if config.default_embedding_config else "mxbai-embed-large"
        )
        embedding_model = questionary.text(
            "Enter Ollama model tag (e.g. mxbai-embed-large):",
            default=default_embedding_model,
        ).ask()
        if embedding_model is None:
            raise KeyboardInterrupt

        # get model dimensions
        default_embedding_dim = config.default_embedding_config.embedding_dim if config.default_embedding_config else "512"
        embedding_dim = questionary.text("Enter embedding model dimensions (e.g. 512):", default=str(default_embedding_dim)).ask()
        if embedding_dim is None:
            raise KeyboardInterrupt
        try:
            embedding_dim = int(embedding_dim)
        except Exception:
            raise ValueError(f"Failed to cast {embedding_dim} to integer.")
    else:  # local models
        embedding_endpoint_type = "local"
        embedding_endpoint = None
        embedding_model = "BAAI/bge-small-en-v1.5"
        embedding_dim = 384

    return embedding_endpoint_type, embedding_endpoint, embedding_dim, embedding_model


def configure_archival_storage(config: MemGPTConfig, credentials: MemGPTCredentials):
    # Configure archival storage backend
    archival_storage_options = ["postgres", "chroma", "milvus", "qdrant"]
    archival_storage_type = questionary.select(
        "Select storage backend for archival data:", archival_storage_options, default=config.archival_storage_type
    ).ask()
    if archival_storage_type is None:
        raise KeyboardInterrupt
    archival_storage_uri, archival_storage_path = config.archival_storage_uri, config.archival_storage_path

    # configure postgres
    if archival_storage_type == "postgres":
        archival_storage_uri = questionary.text(
            "Enter postgres connection string (e.g. postgresql+pg8000://{user}:{password}@{ip}:5432/{database}):",
            default=config.archival_storage_uri if config.archival_storage_uri else "",
        ).ask()
        if archival_storage_uri is None:
            raise KeyboardInterrupt

    # TODO: add back
    ## configure lancedb
    # if archival_storage_type == "lancedb":
    #    archival_storage_uri = questionary.text(
    #        "Enter lanncedb connection string (e.g. ./.lancedb",
    #        default=config.archival_storage_uri if config.archival_storage_uri else "./.lancedb",
    #    ).ask()

    # configure chroma
    if archival_storage_type == "chroma":
        chroma_type = questionary.select("Select chroma backend:", ["http", "persistent"], default="persistent").ask()
        if chroma_type is None:
            raise KeyboardInterrupt
        if chroma_type == "http":
            archival_storage_uri = questionary.text("Enter chroma ip (e.g. localhost:8000):", default="localhost:8000").ask()
            if archival_storage_uri is None:
                raise KeyboardInterrupt
        if chroma_type == "persistent":
            archival_storage_path = os.path.join(MEMGPT_DIR, "chroma")

    if archival_storage_type == "qdrant":
        qdrant_type = questionary.select("Select Qdrant backend:", ["local", "server"], default="local").ask()
        if qdrant_type is None:
            raise KeyboardInterrupt
        if qdrant_type == "server":
            archival_storage_uri = questionary.text(
                "Enter the Qdrant instance URI (Default: localhost:6333):", default="localhost:6333"
            ).ask()
            if archival_storage_uri is None:
                raise KeyboardInterrupt
        if qdrant_type == "local":
            archival_storage_path = os.path.join(MEMGPT_DIR, "qdrant")

    if archival_storage_type == "milvus":
        default_milvus_uri = archival_storage_path = os.path.join(MEMGPT_DIR, "milvus.db")
        archival_storage_uri = questionary.text(
            f"Enter the Milvus connection URI (Default: {default_milvus_uri}):", default=default_milvus_uri
        ).ask()
        if archival_storage_uri is None:
            raise KeyboardInterrupt
    return archival_storage_type, archival_storage_uri, archival_storage_path

    # TODO: allow configuring embedding model


def configure_recall_storage(config: MemGPTConfig, credentials: MemGPTCredentials):
    # Configure recall storage backend
    recall_storage_options = ["sqlite", "postgres"]
    recall_storage_type = questionary.select(
        "Select storage backend for recall data:", recall_storage_options, default=config.recall_storage_type
    ).ask()
    if recall_storage_type is None:
        raise KeyboardInterrupt
    recall_storage_uri, recall_storage_path = config.recall_storage_uri, config.recall_storage_path
    # configure postgres
    if recall_storage_type == "postgres":
        recall_storage_uri = questionary.text(
            "Enter postgres connection string (e.g. postgresql+pg8000://{user}:{password}@{ip}:5432/{database}):",
            default=config.recall_storage_uri if config.recall_storage_uri else "",
        ).ask()
        if recall_storage_uri is None:
            raise KeyboardInterrupt

    return recall_storage_type, recall_storage_uri, recall_storage_path


@app.command()
def configure():
    """Updates default MemGPT configurations

    This function and quickstart should be the ONLY place where MemGPTConfig.save() is called
    """

    # check credentials
    credentials = MemGPTCredentials.load()
    openai_key = get_openai_credentials()

    MemGPTConfig.create_config_dir()

    # Will pre-populate with defaults, or what the user previously set
    config = MemGPTConfig.load()
    try:
        model_endpoint_type, model_endpoint = configure_llm_endpoint(
            config=config,
            credentials=credentials,
        )
        model, model_wrapper, context_window = configure_model(
            config=config,
            credentials=credentials,
            model_endpoint_type=str(model_endpoint_type),
            model_endpoint=str(model_endpoint),
        )
        embedding_endpoint_type, embedding_endpoint, embedding_dim, embedding_model = configure_embedding_endpoint(
            config=config,
            credentials=credentials,
        )
        archival_storage_type, archival_storage_uri, archival_storage_path = configure_archival_storage(
            config=config,
            credentials=credentials,
        )
        recall_storage_type, recall_storage_uri, recall_storage_path = configure_recall_storage(
            config=config,
            credentials=credentials,
        )
    except ValueError as e:
        typer.secho(str(e), fg=typer.colors.RED)
        return

    # openai key might have gotten added along the way
    openai_key = credentials.openai_key if credentials.openai_key is not None else openai_key

    # TODO: remove most of this (deplicated with User table)
    config = MemGPTConfig(
        default_llm_config=LLMConfig(
            model=model,
            model_endpoint=model_endpoint,
            model_endpoint_type=model_endpoint_type,
            model_wrapper=model_wrapper,
            context_window=context_window,
        ),
        default_embedding_config=EmbeddingConfig(
            embedding_endpoint_type=embedding_endpoint_type,
            embedding_endpoint=embedding_endpoint,
            embedding_dim=embedding_dim,
            embedding_model=embedding_model,
        ),
        # storage
        archival_storage_type=archival_storage_type,
        archival_storage_uri=archival_storage_uri,
        archival_storage_path=archival_storage_path,
        # recall storage
        recall_storage_type=recall_storage_type,
        recall_storage_uri=recall_storage_uri,
        recall_storage_path=recall_storage_path,
        # metadata storage (currently forced to match recall storage)
        metadata_storage_type=recall_storage_type,
        metadata_storage_uri=recall_storage_uri,
        metadata_storage_path=recall_storage_path,
    )

    typer.secho(f"📖 Saving config to {config.config_path}", fg=typer.colors.GREEN)
    config.save()

    # create user records
    ms = MetadataStore(config)
    user_id = uuid.UUID(config.anon_clientid)
    user = User(
        id=uuid.UUID(config.anon_clientid),
    )
    if ms.get_user(user_id):
        # update user
        ms.update_user(user)
    else:
        ms.create_user(user)


class ListChoice(str, Enum):
    agents = "agents"
    humans = "humans"
    personas = "personas"
    sources = "sources"


@app.command()
def list(arg: Annotated[ListChoice, typer.Argument]):
    from memgpt.client.client import create_client

    config = MemGPTConfig.load()
    MetadataStore(config)
    uuid.UUID(config.anon_clientid)
    client = create_client(base_url=os.getenv("MEMGPT_BASE_URL"), token=os.getenv("MEMGPT_SERVER_PASS"))
    table = ColorTable(theme=Themes.OCEAN)
    client = create_client(base_url=os.getenv("MEMGPT_BASE_URL"), token=os.getenv("MEMGPT_SERVER_PASS"))
    if arg == ListChoice.agents:
        """List all agents"""
        table.field_names = ["Name", "LLM Model", "Embedding Model", "Embedding Dim", "Persona", "Human", "Data Source", "Create Time"]
        agent_list = []
        for agent in tqdm(client.list_agents().agents):
            assert all([source is not None and isinstance(source, Source)] for source in agent.sources), "Source not null assertion failed"
            source_names = [source.name for source in agent.sources if source is not None]
            entry = [
                agent.name,
                agent.llm_config.model,
                agent.embedding_config.embedding_model,
                agent.embedding_config.embedding_dim,
                agent.persona,
                agent.human,
                ",".join(source_names),
                utils.format_datetime(utils.timestamp_to_datetime(agent.created_at)),
            ]
            table.add_row(entry)
            agent_list.append(entry)
        print(table)

    elif arg == ListChoice.humans:
        """List all humans"""
        table.field_names = ["Name", "Text"]
        for human in client.list_humans():
            table.add_row([human.name, human.text.replace("\n", "")[:100]])
        print(table)
    elif arg == ListChoice.personas:
        """List all personas"""
        table.field_names = ["Name", "Text"]
        for persona in client.list_personas():
            table.add_row([persona.name, persona.text.replace("\n", "")[:100]])
        print(table)
    elif arg == ListChoice.sources:
        """List all data sources"""

        # create table
        table.field_names = ["Name", "Description", "Embedding Model", "Embedding Dim", "Created At", "Agents"]
        # TODO: eventually look accross all storage connections
        # TODO: add data source stats
        # TODO: connect to agents
        sources = client.list_sources()
        for source in sources:
            print(source)
            agent_names = [agent["name"] for agent in source.metadata_["attached_agents"]]
            table.add_row(
                [
                    source.name,
                    source.description,
                    source.embedding_config.embedding_model,
                    source.embedding_config.embedding_dim,
                    utils.format_datetime(source.created_at),
                    ",".join(agent_names),
                ]
            )
        print(table)
<<<<<<< HEAD
        return sources
    elif arg == ListChoice.presets:
        """List all available presets"""
        table.field_names = ["Name", "Description", "Sources", "Functions"]
        for preset in client.list_presets():
            sources = client.get_preset_sources(preset_id=preset.id)
            table.add_row(
                [
                    preset.name,
                    preset.description,
                    ",".join([source.name for source in sources]),
                    # json.dumps(preset.functions_schema, indent=4)
                    ",\n".join([f["name"] for f in preset.functions_schema]),
                ]
            )
        print(table)
=======
>>>>>>> 634c642a
    else:
        raise ValueError(f"Unknown argument {arg}")


@app.command()
def add(
    option: str,  # [human, persona]
    name: Annotated[str, typer.Option(help="Name of human/persona")],
    text: Annotated[Optional[str], typer.Option(help="Text of human/persona")] = None,
    filename: Annotated[Optional[str], typer.Option("-f", help="Specify filename")] = None,
):
    """Add a person/human"""
    from memgpt.client.client import create_client

    config = MemGPTConfig.load()
    user_id = uuid.UUID(config.anon_clientid)
    ms = MetadataStore(config)
    client = create_client(base_url=os.getenv("MEMGPT_BASE_URL"), token=os.getenv("MEMGPT_SERVER_PASS"))
    if filename:  # read from file
        assert text is None, "Cannot specify both text and filename"
        with open(filename, "r", encoding="utf-8") as f:
            text = f.read()
    if option == "persona":
<<<<<<< HEAD
        persona = client.get_persona(name=name, user_id=user_id)
        if persona is not None:
=======
        persona = ms.get_persona(name=name)
        if persona:
>>>>>>> 634c642a
            # config if user wants to overwrite
            if not questionary.confirm(f"Persona {name} already exists. Overwrite?").ask():
                return
            persona.text = text
            client.update_persona(name, text)
        else:
            client.add_persona(name, text)

    elif option == "human":
        human = client.get_human(name=name)
        if human:
            # config if user wants to overwrite
            if not questionary.confirm(f"Human {name} already exists. Overwrite?").ask():
                return
            human.text = text
            client.update_human(name, text)
        else:
<<<<<<< HEAD
            client.add_human(name, text)
    elif option == "preset":
        assert filename, "Must specify filename for preset"
        create_preset_from_file(filename, name, user_id, ms)
=======
            human = client.create_human(name=name, human=text)
>>>>>>> 634c642a
    else:
        typer.secho(f"Failed to add {option} '{name}'\n", fg=typer.colors.RED)
        raise ValueError(f"Unknown kind {option}")
    typer.secho(f"Added {option} '{name}'", fg=typer.colors.GREEN)


@app.command()
def delete(option: str, name: str):
    """Delete a source from the archival memory."""
    from memgpt.client.client import create_client

    config = MemGPTConfig.load()
    user_id = uuid.UUID(config.anon_clientid)
    # ms = MetadataStore(config)
    client = create_client(base_url=os.getenv("MEMGPT_BASE_URL"), token=os.getenv("MEMGPT_SERVER_PASS"))
    # assert ms.get_user(user_id=user_id), f"User {user_id} does not exist"

    try:
        # delete from metadata
        if option == "source":
            # TODO: should we also delete from agents?
            client.delete_source(source_name=name)
        elif option == "agent":
            client.delete_agent(agent_name=name)
        elif option == "human":
            human = client.get_human(name=name)
            assert human is not None, f"Human {name} does not exist"
<<<<<<< HEAD
            client.delete_human(name=name, user_id=user_id)
            assert client.get_human(name=name, user_id=user_id) is None, f"Human {name} still exists"
        elif option == "persona":
            persona = client.get_persona(name=name, user_id=user_id)
            assert persona is not None, f"Persona {name} does not exist"
            client.delete_persona(name=name, user_id=user_id)
            assert client.get_persona(name=name, user_id=user_id) is None, f"Persona {name} still exists"
        elif option == "preset":
            preset = client.get_preset(preset_name=name, user_id=user_id)
            assert preset is not None, f"Preset {name} does not exist"
            client.delete_preset(preset.id)
=======
            client.delete_human(name=name)
        elif option == "persona":
            persona = ms.get_persona(name=name)
            assert persona is not None, f"Persona {name} does not exist"
            ms.delete_persona(name=name)
            assert ms.get_persona(name=name) is None, f"Persona {name} still exists"
>>>>>>> 634c642a
        else:
            raise ValueError(f"Option {option} not implemented")

        typer.secho(f"Deleted {option} '{name}'", fg=typer.colors.GREEN)

    except Exception as e:
        typer.secho(f"Failed to delete {option} '{name}'\n{e}", fg=typer.colors.RED)<|MERGE_RESOLUTION|>--- conflicted
+++ resolved
@@ -37,11 +37,6 @@
 )
 from memgpt.local_llm.utils import get_available_wrappers
 from memgpt.metadata import MetadataStore
-<<<<<<< HEAD
-from memgpt.presets.presets import create_preset_from_file
-=======
-from memgpt.models.pydantic_models import PersonaModel
->>>>>>> 634c642a
 from memgpt.server.utils import shorten_key_middle
 
 app = typer.Typer()
@@ -1161,25 +1156,7 @@
                 ]
             )
         print(table)
-<<<<<<< HEAD
         return sources
-    elif arg == ListChoice.presets:
-        """List all available presets"""
-        table.field_names = ["Name", "Description", "Sources", "Functions"]
-        for preset in client.list_presets():
-            sources = client.get_preset_sources(preset_id=preset.id)
-            table.add_row(
-                [
-                    preset.name,
-                    preset.description,
-                    ",".join([source.name for source in sources]),
-                    # json.dumps(preset.functions_schema, indent=4)
-                    ",\n".join([f["name"] for f in preset.functions_schema]),
-                ]
-            )
-        print(table)
-=======
->>>>>>> 634c642a
     else:
         raise ValueError(f"Unknown argument {arg}")
 
@@ -1203,13 +1180,8 @@
         with open(filename, "r", encoding="utf-8") as f:
             text = f.read()
     if option == "persona":
-<<<<<<< HEAD
         persona = client.get_persona(name=name, user_id=user_id)
         if persona is not None:
-=======
-        persona = ms.get_persona(name=name)
-        if persona:
->>>>>>> 634c642a
             # config if user wants to overwrite
             if not questionary.confirm(f"Persona {name} already exists. Overwrite?").ask():
                 return
@@ -1227,14 +1199,10 @@
             human.text = text
             client.update_human(name, text)
         else:
-<<<<<<< HEAD
             client.add_human(name, text)
     elif option == "preset":
         assert filename, "Must specify filename for preset"
         create_preset_from_file(filename, name, user_id, ms)
-=======
-            human = client.create_human(name=name, human=text)
->>>>>>> 634c642a
     else:
         typer.secho(f"Failed to add {option} '{name}'\n", fg=typer.colors.RED)
         raise ValueError(f"Unknown kind {option}")
@@ -1262,7 +1230,6 @@
         elif option == "human":
             human = client.get_human(name=name)
             assert human is not None, f"Human {name} does not exist"
-<<<<<<< HEAD
             client.delete_human(name=name, user_id=user_id)
             assert client.get_human(name=name, user_id=user_id) is None, f"Human {name} still exists"
         elif option == "persona":
@@ -1270,18 +1237,6 @@
             assert persona is not None, f"Persona {name} does not exist"
             client.delete_persona(name=name, user_id=user_id)
             assert client.get_persona(name=name, user_id=user_id) is None, f"Persona {name} still exists"
-        elif option == "preset":
-            preset = client.get_preset(preset_name=name, user_id=user_id)
-            assert preset is not None, f"Preset {name} does not exist"
-            client.delete_preset(preset.id)
-=======
-            client.delete_human(name=name)
-        elif option == "persona":
-            persona = ms.get_persona(name=name)
-            assert persona is not None, f"Persona {name} does not exist"
-            ms.delete_persona(name=name)
-            assert ms.get_persona(name=name) is None, f"Persona {name} still exists"
->>>>>>> 634c642a
         else:
             raise ValueError(f"Option {option} not implemented")
 
