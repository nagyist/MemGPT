--- conflicted
+++ resolved
@@ -260,7 +260,6 @@
             function_response=message["function_response"] if "function_response" in message else None,
             id=message["id"] if "id" in message else None,
         )
-<<<<<<< HEAD
 
     def message_to_json(self, message: Message) -> Dict:
         """Convert Message object into JSON"""
@@ -275,11 +274,6 @@
                 "id": message.id,
             },
         }
-=======
-        nodes = retriever.retrieve(str_or_query_bundle=QueryBundle(query_str=query, embedding=query_vec))
-        results = [Passage(embedding=node.embedding, text=node.text) for node in nodes]
-        return results
->>>>>>> 8736d465
 
     def save(self):
         """Save state of storage connector"""
