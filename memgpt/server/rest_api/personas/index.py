--- conflicted
+++ resolved
@@ -59,7 +59,6 @@
         server.ms.add_persona(new_persona)
         return PersonaModel(id=persona_id, text=request.text, name=request.name, user_id=user_id)
 
-<<<<<<< HEAD
     @router.post("/personas/update", tags=["personas"], response_model=PersonaModel)
     async def update_persona(
         request: CreatePersonaRequest = Body(...),
@@ -72,14 +71,6 @@
         server.ms.update_persona(original_persona)
         return PersonaModel(id=original_persona.id, text=request.text, name=request.name, user_id=user_id)
 
-    @router.delete("/personas/delete/{name}", tags=["personas"])
-    async def delete_persona(
-        name: str,
-        user_id: uuid.UUID = Depends(get_current_user_with_server),
-    ):
-        interface.clear()
-        server.ms.delete_persona(name, user_id)
-=======
     @router.delete("/personas/{persona_name}", tags=["personas"], response_model=PersonaModel)
     async def delete_persona(
         persona_name: str,
@@ -99,6 +90,5 @@
         if persona is None:
             raise HTTPException(status_code=404, detail="Persona not found")
         return persona
->>>>>>> 634c642a
 
     return router