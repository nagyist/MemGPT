[tool.poetry]
name = "letta"
<<<<<<< HEAD
version = "0.6.44"
=======
version = "0.6.43"
>>>>>>> 65222e9a
packages = [
    {include = "letta"},
]
description = "Create LLM agents with long-term memory and custom tools"
authors = [
    "Letta Team <contact@letta.com>",
]
license = "Apache License"
readme = "README.md"

[tool.poetry.scripts]
letta = "letta.main:app"

[tool.poetry.dependencies]
python = "<3.14,>=3.10"
typer = {extras = ["all"], version = "^0.9.0"}
questionary = "^2.0.1"
pytz = "^2023.3.post1"
tqdm = "^4.66.1"
black = {extras = ["jupyter"], version = "^24.2.0"}
setuptools = "^70"
prettytable = "^3.9.0"
pgvector = { version = "^0.2.3", optional = true }
pre-commit = {version = "^3.5.0", optional = true }
pg8000 = {version = "^1.30.3", optional = true}
docstring-parser = ">=0.16,<0.17"
httpx = "^0.28.0"
numpy = "^1.26.2"
demjson3 = "^3.0.6"
pyyaml = "^6.0.1"
sqlalchemy-json = "^0.7.0"
fastapi = { version = "^0.115.6", optional = true}
uvicorn = {version = "^0.24.0.post1", optional = true}
pydantic = ">=2.7.4,<2.10.0"
html2text = "^2020.1.16"
sqlalchemy = "^2.0.25"
pexpect = {version = "^4.9.0", optional = true}
pyright = {version = "^1.1.347", optional = true}
qdrant-client = {version="^1.9.1", optional = true}
#pymilvus = {version ="^2.4.3", optional = true}
python-box = "^7.1.1"
sqlmodel = "^0.0.16"
autoflake = {version = "^2.3.0", optional = true}
python-multipart = "^0.0.19"
sqlalchemy-utils = "^0.41.2"
pytest-order = {version = "^1.2.0", optional = true}
pytest-asyncio = {version = "^0.23.2", optional = true}
pydantic-settings = "^2.2.1"
httpx-sse = "^0.4.0"
isort = { version = "^5.13.2", optional = true }
docker = {version = "^7.1.0", optional = true}
nltk = "^3.8.1"
jinja2 = "^3.1.5"
locust = {version = "^2.31.5", optional = true}
wikipedia = {version = "^1.4.0", optional = true}
composio-langchain = "^0.7.7"
composio-core = "^0.7.7"
alembic = "^1.13.3"
pyhumps = "^3.8.0"
psycopg2 = {version = "^2.9.10", optional = true}
psycopg2-binary = {version = "^2.9.10", optional = true}
pathvalidate = "^3.2.1"
langchain-community = {version = "^0.3.7", optional = true}
langchain = {version = "^0.3.7", optional = true}
sentry-sdk = {extras = ["fastapi"], version = "2.19.1"}
rich = "^13.9.4"
brotli = "^1.1.0"
grpcio = "^1.68.1"
grpcio-tools = "^1.68.1"
llama-index = "^0.12.2"
llama-index-embeddings-openai = "^0.3.1"
e2b-code-interpreter = {version = "^1.0.3", optional = true}
anthropic = "^0.49.0"
letta_client = "^0.1.65"
openai = "^1.60.0"
opentelemetry-api = "1.30.0"
opentelemetry-sdk = "1.30.0"
opentelemetry-instrumentation-requests = "0.51b0"
opentelemetry-exporter-otlp = "1.30.0"
google-genai = {version = "^1.1.0", optional = true}
faker = "^36.1.0"
colorama = "^0.4.6"
marshmallow-sqlalchemy = "^1.4.1"
boto3 = {version = "^1.36.24", optional = true}
datamodel-code-generator = {extras = ["http"], version = "^0.25.0"}
mcp = "^1.3.0"


[tool.poetry.extras]
postgres = ["pgvector", "pg8000", "psycopg2-binary", "psycopg2"]
dev = ["pytest", "pytest-asyncio", "pexpect", "black", "pre-commit", "pyright", "pytest-order", "autoflake", "isort", "locust"]
server = ["websockets", "fastapi", "uvicorn"]
qdrant = ["qdrant-client"]
cloud-tool-sandbox = ["e2b-code-interpreter"]
external-tools = ["docker", "langchain", "wikipedia", "langchain-community"]
tests = ["wikipedia"]
bedrock = ["boto3"]
google = ["google-genai"]
desktop = ["pgvector", "pg8000", "psycopg2-binary", "psycopg2", "pyright", "websockets", "fastapi", "uvicorn", "docker", "langchain", "wikipedia", "langchain-community", "locust", "datamodel-code-generator", "mcp", "letta-client"]
all = ["pgvector", "pg8000", "psycopg2-binary", "psycopg2", "pytest", "pytest-asyncio", "pexpect", "black", "pre-commit", "pyright", "pytest-order", "autoflake", "isort", "websockets", "fastapi", "uvicorn", "docker", "langchain", "wikipedia", "langchain-community", "locust", "datamodel-code-generator"]


[tool.poetry.group.dev.dependencies]
black = "^24.4.2"
ipykernel = "^6.29.5"
ipdb = "^0.13.13"
pytest-mock = "^3.14.0"

[tool.black]
line-length = 140
target-version = ['py310', 'py311', 'py312', 'py313']
extend-exclude = "examples/*"

[build-system]
requires = ["poetry-core"]
build-backend = "poetry.core.masonry.api"

[tool.isort]
profile = "black"
line_length = 140
multi_line_output = 3
include_trailing_comma = true
force_grid_wrap = 0
use_parentheses = true<|MERGE_RESOLUTION|>--- conflicted
+++ resolved
@@ -1,10 +1,6 @@
 [tool.poetry]
 name = "letta"
-<<<<<<< HEAD
 version = "0.6.44"
-=======
-version = "0.6.43"
->>>>>>> 65222e9a
 packages = [
     {include = "letta"},
 ]
