import time

import pytest
from sqlalchemy import delete

from letta.config import LettaConfig
from letta.constants import DEFAULT_HUMAN
from letta.groups.sleeptime_multi_agent_v2 import SleeptimeMultiAgentV2
from letta.orm import Provider, Step
from letta.orm.enums import JobType
from letta.orm.errors import NoResultFound
from letta.schemas.agent import CreateAgent
from letta.schemas.block import CreateBlock
from letta.schemas.enums import JobStatus, ToolRuleType
from letta.schemas.group import GroupUpdate, ManagerType, SleeptimeManagerUpdate
from letta.schemas.message import MessageCreate
from letta.schemas.run import Run
from letta.server.server import SyncServer
from letta.utils import get_human_text, get_persona_text


@pytest.fixture(scope="module")
def server():
    config = LettaConfig.load()
    print("CONFIG PATH", config.config_path)

    config.save()

    server = SyncServer()
    return server


@pytest.fixture(scope="module")
def org_id(server):
    org = server.organization_manager.create_default_organization()

    yield org.id

    # cleanup
    with server.organization_manager.session_maker() as session:
        session.execute(delete(Step))
        session.execute(delete(Provider))
        session.commit()
    server.organization_manager.delete_organization_by_id(org.id)


@pytest.fixture(scope="module")
def actor(server, org_id):
    user = server.user_manager.create_default_user()
    yield user

    # cleanup
    server.user_manager.delete_user_by_id(user.id)


@pytest.mark.asyncio
async def test_sleeptime_group_chat(server, actor):
    # 0. Refresh base tools
    server.tool_manager.upsert_base_tools(actor=actor)

    # 1. Create sleeptime agent
    main_agent = server.create_agent(
        request=CreateAgent(
            name="main_agent",
            memory_blocks=[
                CreateBlock(
                    label="persona",
                    value="You are a personal assistant that helps users with requests.",
                ),
                CreateBlock(
                    label="human",
                    value="My favorite plant is the fiddle leaf\nMy favorite color is lavender",
                ),
            ],
            # model="openai/gpt-4o-mini",
            model="anthropic/claude-3-5-sonnet-20240620",
            embedding="openai/text-embedding-ada-002",
            enable_sleeptime=True,
        ),
        actor=actor,
    )

    assert main_agent.enable_sleeptime == True
    main_agent_tools = [tool.name for tool in main_agent.tools]
    assert "core_memory_append" not in main_agent_tools
    assert "core_memory_replace" not in main_agent_tools
    assert "archival_memory_insert" not in main_agent_tools

    # 2. Override frequency for test
    group = server.group_manager.modify_group(
        group_id=main_agent.multi_agent_group.id,
        group_update=GroupUpdate(
            manager_config=SleeptimeManagerUpdate(
                sleeptime_agent_frequency=2,
            ),
        ),
        actor=actor,
    )

    assert group.manager_type == ManagerType.sleeptime
    assert group.sleeptime_agent_frequency == 2
    assert len(group.agent_ids) == 1

    # 3. Verify shared blocks
    sleeptime_agent_id = group.agent_ids[0]
    shared_block = server.agent_manager.get_block_with_label(agent_id=main_agent.id, block_label="human", actor=actor)
    agents = server.block_manager.get_agents_for_block(block_id=shared_block.id, actor=actor)
    assert len(agents) == 2
    assert sleeptime_agent_id in [agent.id for agent in agents]
    assert main_agent.id in [agent.id for agent in agents]

    # 4 Verify sleeptime agent tools
    sleeptime_agent = server.agent_manager.get_agent_by_id(agent_id=sleeptime_agent_id, actor=actor)
    sleeptime_agent_tools = [tool.name for tool in sleeptime_agent.tools]
    assert "memory_rethink" in sleeptime_agent_tools
    assert "memory_finish_edits" in sleeptime_agent_tools
    assert "memory_replace" in sleeptime_agent_tools
    assert "memory_insert" in sleeptime_agent_tools

    assert len([rule for rule in sleeptime_agent.tool_rules if rule.type == ToolRuleType.exit_loop]) > 0

    # 5. Send messages and verify run ids
    message_text = [
        "my favorite color is orange",
        "not particularly. today is a good day",
        "actually my favorite color is coral",
        "let's change the subject",
        "actually my fav plant is the the african spear",
        "indeed",
    ]
    run_ids = []
    for i, text in enumerate(message_text):
        response = await server.send_message_to_agent(
            agent_id=main_agent.id,
            actor=actor,
            input_messages=[
                MessageCreate(
                    role="user",
                    content=text,
                ),
            ],
            stream_steps=False,
            stream_tokens=False,
        )

        assert len(response.messages) > 0
        assert len(response.usage.run_ids or []) == (i + 1) % 2
        run_ids.extend(response.usage.run_ids or [])

        jobs = server.job_manager.list_jobs(actor=actor, job_type=JobType.RUN)
        runs = [Run.from_job(job) for job in jobs]
        agent_runs = [run for run in runs if "agent_id" in run.metadata and run.metadata["agent_id"] == sleeptime_agent_id]
        assert len(agent_runs) == len(run_ids)

    # 6. Verify run status after sleep
<<<<<<< HEAD
    time.sleep(2)
=======
    time.sleep(10)
>>>>>>> 02c3dbaa
    for run_id in run_ids:
        job = server.job_manager.get_job_by_id(job_id=run_id, actor=actor)
        assert job.status == JobStatus.running or job.status == JobStatus.completed

    # 7. Delete agent
    server.agent_manager.delete_agent(agent_id=main_agent.id, actor=actor)

    with pytest.raises(NoResultFound):
        server.group_manager.retrieve_group(group_id=group.id, actor=actor)
    with pytest.raises(NoResultFound):
        server.agent_manager.get_agent_by_id(agent_id=sleeptime_agent_id, actor=actor)


@pytest.mark.asyncio
async def test_sleeptime_group_chat_v2(server, actor):
    # 0. Refresh base tools
    server.tool_manager.upsert_base_tools(actor=actor)

    # 1. Create sleeptime agent
    main_agent = server.create_agent(
        request=CreateAgent(
            name="main_agent",
            memory_blocks=[
                CreateBlock(
                    label="persona",
                    value="You are a personal assistant that helps users with requests.",
                ),
                CreateBlock(
                    label="human",
                    value="My favorite plant is the fiddle leaf\nMy favorite color is lavender",
                ),
            ],
            # model="openai/gpt-4o-mini",
            model="anthropic/claude-3-5-sonnet-20240620",
            embedding="openai/text-embedding-ada-002",
            enable_sleeptime=True,
        ),
        actor=actor,
    )

    assert main_agent.enable_sleeptime == True
    main_agent_tools = [tool.name for tool in main_agent.tools]
    assert "core_memory_append" not in main_agent_tools
    assert "core_memory_replace" not in main_agent_tools
    assert "archival_memory_insert" not in main_agent_tools

    # 2. Override frequency for test
    group = server.group_manager.modify_group(
        group_id=main_agent.multi_agent_group.id,
        group_update=GroupUpdate(
            manager_config=SleeptimeManagerUpdate(
                sleeptime_agent_frequency=2,
            ),
        ),
        actor=actor,
    )

    assert group.manager_type == ManagerType.sleeptime
    assert group.sleeptime_agent_frequency == 2
    assert len(group.agent_ids) == 1

    # 3. Verify shared blocks
    sleeptime_agent_id = group.agent_ids[0]
    shared_block = server.agent_manager.get_block_with_label(agent_id=main_agent.id, block_label="human", actor=actor)
    agents = server.block_manager.get_agents_for_block(block_id=shared_block.id, actor=actor)
    assert len(agents) == 2
    assert sleeptime_agent_id in [agent.id for agent in agents]
    assert main_agent.id in [agent.id for agent in agents]

    # 4 Verify sleeptime agent tools
    sleeptime_agent = server.agent_manager.get_agent_by_id(agent_id=sleeptime_agent_id, actor=actor)
    sleeptime_agent_tools = [tool.name for tool in sleeptime_agent.tools]
    assert "memory_rethink" in sleeptime_agent_tools
    assert "memory_finish_edits" in sleeptime_agent_tools
    assert "memory_replace" in sleeptime_agent_tools
    assert "memory_insert" in sleeptime_agent_tools

    assert len([rule for rule in sleeptime_agent.tool_rules if rule.type == ToolRuleType.exit_loop]) > 0

    # 5. Send messages and verify run ids
    message_text = [
        "my favorite color is orange",
        "not particularly. today is a good day",
        "actually my favorite color is coral",
        "let's change the subject",
        "actually my fav plant is the the african spear",
        "indeed",
    ]
    run_ids = []
    for i, text in enumerate(message_text):
        agent = SleeptimeMultiAgentV2(
            agent_id=main_agent.id,
            message_manager=server.message_manager,
            agent_manager=server.agent_manager,
            block_manager=server.block_manager,
            passage_manager=server.passage_manager,
            group_manager=server.group_manager,
            job_manager=server.job_manager,
            actor=actor,
            group=main_agent.multi_agent_group,
        )

        response = await agent.step(
            input_messages=[
                MessageCreate(
                    role="user",
                    content=text,
                ),
            ],
        )

        assert len(response.messages) > 0
        assert len(response.usage.run_ids or []) == (i + 1) % 2
        run_ids.extend(response.usage.run_ids or [])

        jobs = server.job_manager.list_jobs(actor=actor, job_type=JobType.RUN)
        runs = [Run.from_job(job) for job in jobs]
        agent_runs = [run for run in runs if "agent_id" in run.metadata and run.metadata["agent_id"] == sleeptime_agent_id]
        assert len(agent_runs) == len(run_ids)

    # 6. Verify run status after sleep
    time.sleep(2)
    for run_id in run_ids:
        job = server.job_manager.get_job_by_id(job_id=run_id, actor=actor)
        assert job.status == JobStatus.running or job.status == JobStatus.completed

    # 7. Delete agent
    server.agent_manager.delete_agent(agent_id=main_agent.id, actor=actor)

    with pytest.raises(NoResultFound):
        server.group_manager.retrieve_group(group_id=group.id, actor=actor)
    with pytest.raises(NoResultFound):
        server.agent_manager.get_agent_by_id(agent_id=sleeptime_agent_id, actor=actor)


@pytest.mark.skip
@pytest.mark.asyncio
async def test_sleeptime_removes_redundant_information(server, actor):
    # 1. set up sleep-time agent as in test_sleeptime_group_chat
    server.tool_manager.upsert_base_tools(actor=actor)
    main_agent = server.create_agent(
        request=CreateAgent(
            name="main_agent",
            memory_blocks=[
                CreateBlock(
                    label="persona",
                    value="You are a personal assistant that helps users with requests.",
                ),
                CreateBlock(
                    label="human",
                    value="My favorite plant is the fiddle leaf\nMy favorite dog is the husky\nMy favorite plant is the fiddle leaf\nMy favorite plant is the fiddle leaf",
                ),
            ],
            model="anthropic/claude-3-5-sonnet-20240620",
            embedding="openai/text-embedding-ada-002",
            enable_sleeptime=True,
        ),
        actor=actor,
    )

    group = server.group_manager.modify_group(
        group_id=main_agent.multi_agent_group.id,
        group_update=GroupUpdate(
            manager_config=SleeptimeManagerUpdate(
                sleeptime_agent_frequency=1,
            ),
        ),
        actor=actor,
    )
    sleeptime_agent_id = group.agent_ids[0]
    shared_block = server.agent_manager.get_block_with_label(agent_id=main_agent.id, block_label="human", actor=actor)
    count_before_memory_edits = shared_block.value.count("fiddle leaf")
    test_messages = ["hello there", "my favorite bird is the sparrow"]

    for test_message in test_messages:
        _ = await server.send_message_to_agent(
            agent_id=main_agent.id,
            actor=actor,
            input_messages=[
                MessageCreate(
                    role="user",
                    content=test_message,
                ),
            ],
            stream_steps=False,
            stream_tokens=False,
        )
    # 2. Allow memory blocks time to update
    time.sleep(5)

    # 3. Check that the memory blocks have been collapsed
    shared_block = server.agent_manager.get_block_with_label(agent_id=main_agent.id, block_label="human", actor=actor)
    count_after_memory_edits = shared_block.value.count("fiddle leaf")
    assert count_after_memory_edits < count_before_memory_edits

    # 4. Delete agent
    server.agent_manager.delete_agent(agent_id=main_agent.id, actor=actor)

    with pytest.raises(NoResultFound):
        server.group_manager.retrieve_group(group_id=group.id, actor=actor)
    with pytest.raises(NoResultFound):
        server.agent_manager.get_agent_by_id(agent_id=sleeptime_agent_id, actor=actor)


@pytest.mark.asyncio
async def test_sleeptime_edit(server, actor):
    sleeptime_agent = server.create_agent(
        request=CreateAgent(
            name="sleeptime_agent",
            agent_type="sleeptime_agent",
            memory_blocks=[
                CreateBlock(
                    label="human",
                    value=get_human_text(DEFAULT_HUMAN),
                    limit=2000,
                ),
                CreateBlock(
                    label="memory_persona",
                    value=get_persona_text("sleeptime_memory_persona"),
                    limit=2000,
                ),
                CreateBlock(
                    label="fact_block",
                    value="""Messi resides in the Paris.
                        Messi plays in the league Ligue 1.
                        Messi plays for the team Paris Saint-Germain.
                        The national team Messi plays for is the Argentina team.
                        Messi is also known as Leo Messi
                        Victor Ulloa plays for Inter Miami""",
                    limit=2000,
                ),
            ],
            model="anthropic/claude-3-5-sonnet-20240620",
            embedding="openai/text-embedding-ada-002",
            enable_sleeptime=True,
        ),
        actor=actor,
    )

    _ = await server.send_message_to_agent(
        agent_id=sleeptime_agent.id,
        actor=actor,
        input_messages=[
            MessageCreate(
                role="user",
                content="Messi has now moved to playing for Inter Miami",
            ),
        ],
        stream_steps=False,
        stream_tokens=False,
    )
    fact_block = server.agent_manager.get_block_with_label(agent_id=sleeptime_agent.id, block_label="fact_block", actor=actor)
    print(fact_block.value)
    assert fact_block.value.count("Inter Miami") > 1<|MERGE_RESOLUTION|>--- conflicted
+++ resolved
@@ -153,11 +153,8 @@
         assert len(agent_runs) == len(run_ids)
 
     # 6. Verify run status after sleep
-<<<<<<< HEAD
     time.sleep(2)
-=======
-    time.sleep(10)
->>>>>>> 02c3dbaa
+  
     for run_id in run_ids:
         job = server.job_manager.get_job_by_id(job_id=run_id, actor=actor)
         assert job.status == JobStatus.running or job.status == JobStatus.completed
